--- conflicted
+++ resolved
@@ -199,10 +199,6 @@
     return 'SHOW INDEX FROM ${s.ident(table.getName())}';
   }
 
-<<<<<<< HEAD
-  static public function selectAll<A:{}, Db>(t:Target<A, Db>, ?c:Condition, s:Sanitizer, ?limit:Limit, ?orderBy:OrderBy<A>)
-    return select(t, '*', c, s, limit, orderBy);
-=======
   static public function selectAll<A:{}, Db>(t:Target<A, Db>, ?selection:Selection<A>, ?c:Condition, s:Sanitizer, ?limit:Limit, ?orderBy:OrderBy<A>)         
     return select(t, switch selection {
       case null: '*';
@@ -211,40 +207,9 @@
           expr(fields[name], s) + ' AS ' +s.ident(name)
         ].join(', ');
     }, c, s, limit, orderBy);
->>>>>>> 3c36171c
 
   static public function countAll<A:{}, Db>(t:Target<A, Db>, ?c:Condition, s:Sanitizer): String {
     return select(t, 'COUNT(*) as count', c, s);
-<<<<<<< HEAD
-
-  static function select<A:{}, Db>(t:Target<A, Db>, what:String, ?c:Condition, s:Sanitizer, ?limit:Limit, ?orderBy:OrderBy<A>) {
-    var sql = 'SELECT $what FROM ' + target(t, s);
-
-    if (c != null)
-      sql += ' WHERE ' + expr(c, s);
-
-    if (orderBy != null)
-      sql += ' ORDER BY ' + [for(o in orderBy) s.ident(o.field.table) + '.' + s.ident(o.field.name) + ' ' + o.order.getName().toUpperCase()].join(', ');
-
-    if (limit != null)
-      sql += ' LIMIT ${limit.limit} OFFSET ${limit.offset}';
-
-    return sql;
-  }
-
-  static public function selectProjection<A:{}, Db, Ret>(t:Target<A, Db>, ?c:Condition, s:Sanitizer, p:Projection<A, Ret>, ?limit)
-    return select(t, (if (p.distinct) 'DISTINCT ' else '') + [
-      for (part in p) (
-        switch part.expr.data {
-          case null: '';
-          case v: expr(v, s) + ' AS ';
-        }
-      ) + s.value(part.name)
-    ].join(', '), c, s, limit);
-
-  static public function insert<Row:{}>(table:TableInfo<Row>, rows:Array<Insert<Row>>, s:Sanitizer, options:InsertOptions) {
-    var ignore = options != null && options.ignore;
-=======
   }
     
   static function select<A:{}, Db>(t:Target<A, Db>, select: String, ?c:Condition, s:Sanitizer, ?limit:Limit, ?orderBy:OrderBy<A>) {
@@ -258,8 +223,8 @@
     return sql;    
   }
     
-  static public function insert<Row:{}>(table:TableInfo<Row>, rows:Array<Insert<Row>>, s:Sanitizer) {
->>>>>>> 3c36171c
+  static public function insert<Row:{}>(table:TableInfo<Row>, rows:Array<Insert<Row>>, s:Sanitizer, options:InsertOptions) {
+    var ignore = options != null && options.ignore;
     return
       'INSERT ${ignore ? 'IGNORE ' : ''}INTO ${s.ident(table.getName())} (${[for (f in table.fieldnames()) s.ident(f)].join(", ")}) VALUES ' +
          [for (row in rows) '(' + table.sqlizeRow(row, s.value).join(', ') + ')'].join(', ');
