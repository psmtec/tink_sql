--- conflicted
+++ resolved
@@ -229,14 +229,9 @@
         }
       ) + s.value(part.name)
     ].join(', '), c, s, limit);
-<<<<<<< HEAD
-
-  static public function insert<Row:{}>(table:TableInfo<Row>, rows:Array<Insert<Row>>, s:Sanitizer) {
-=======
-    
+
   static public function insert<Row:{}>(table:TableInfo<Row>, rows:Array<Insert<Row>>, s:Sanitizer, options:InsertOptions) {
     var ignore = options != null && options.ignore;
->>>>>>> e7036185
     return
       'INSERT ${ignore ? 'IGNORE ' : ''}INTO ${s.ident(table.getName())} (${[for (f in table.fieldnames()) s.ident(f)].join(", ")}) VALUES ' +
          [for (row in rows) '(' + table.sqlizeRow(row, s.value).join(', ') + ')'].join(', ');
