package tink.sql.drivers.php;

import haxe.DynamicAccess;
import haxe.io.Bytes;
import haxe.io.BytesInput;
import haxe.extern.EitherType;
import tink.sql.Connection.Update;
import tink.sql.Format.Sanitizer;
import tink.sql.Limit;
import tink.sql.Expr;
import tink.sql.Info;
import tink.sql.Types;
import tink.streams.Stream;
import tink.streams.RealStream;
import tink.sql.Schema;
using tink.CoreApi;

class MySQLi implements Driver {

  var settings:MySqlSettings;

  public function new(settings) {
    this.settings = settings;
  }

  public function open<Db:DatabaseInfo>(name:String, info:Db):Connection<Db> {
    var cnx = new NativeConnection(
        settings.host, settings.user,
        settings.password, name, settings.port
    );
    return new MySQLiConnection(info, cnx);
  }
}

class MySQLiConnection<Db:DatabaseInfo> implements Connection<Db> implements Sanitizer {

  var cnx:NativeConnection;
  var db:Db;

  public function new(db, cnx) {
    this.db = db;
    this.cnx = cnx;
  }

  public function value(v:Any):String {
    if (Std.is(v, Bool)) return v ? 'true' : 'false';
    if (v == null || Std.is(v, Int)) return '$v';
    if (Std.is(v, Bytes)) v = (cast v: Bytes).toString();
    return "'"+cnx.real_escape_string('$v')+"'";
  }

  public function ident(s:String):String
    return tink.sql.drivers.MySql.getSanitizer(null).ident(s);

  function query<T>(query:String):Promise<T>
    return switch cnx.query(query) {
      case false: new Error(cnx.errno, cnx.error);
      case v: (cast v: T);
    }

  public function dropTable<Row:{}>(table:TableInfo<Row>):Promise<Noise>
    return query(Format.dropTable(table, this));

  public function createTable<Row:{}>(table:TableInfo<Row>):Promise<Noise>
    return query(Format.createTable(table, this));
<<<<<<< HEAD

  public function selectAll<A:{}>(t:Target<A, Db>, ?c:Condition, ?limit:Limit, ?orderBy:OrderBy<A>):RealStream<A>
=======
  
  public function selectAll<A:{}>(t:Target<A, Db>, ?s:Selection<A>, ?c:Condition, ?limit:Limit, ?orderBy:OrderBy<A>):RealStream<A>
>>>>>>> 3c36171c
    return Stream.promise(
      query(Format.selectAll(t, s, c, this, limit, orderBy)).next(function (result: ResultSet)
        return Stream.ofIterator(result.nestedIterator(
          s == null && t.match(TJoin(_, _, _, _)))
        ))
    );

  public function countAll<A:{}>(t:Target<A, Db>, ?c:Condition):Promise<Int>
    return query(Format.countAll(t, c, this)).next(function (result: NativeResultSet) {
      return Std.parseInt(result.fetch_row()[0]);
    });

  public function insert<Row:{}>(table:TableInfo<Row>, items:Array<Insert<Row>>, ?options):Promise<Id<Row>>
    return query(Format.insert(table, items, this, options)).next(function (_)
      return new Id(cnx.insert_id)
    );

  public function update<Row:{}>(table:TableInfo<Row>, ?c:Condition, ?max:Int, update:Update<Row>):Promise<{rowsAffected:Int}>
    return query(Format.update(table, c, max, update, this)).next(function(_)
      return {rowsAffected: cnx.affected_rows}
    );

  public function delete<Row:{}>(table:TableInfo<Row>, ?c:Condition, ?max:Int):Promise<{rowsAffected:Int}>
    return query(Format.delete(table, c, max, this)).next(function(_)
      return {rowsAffected: cnx.affected_rows}
    );

  public function diffSchema<Row:{}>(table:TableInfo<Row>):Promise<Array<SchemaChange>> {
    function iter(res: ResultSet) return res.iterator();
    return Promise.inParallel([
      query(Format.columnInfo(table, this)).next(iter),
      query(Format.indexInfo(table, this)).next(iter)
    ]).next(function (res) switch res {
      case [columns, indexes]:
        return Schema
          .fromMysql(cast columns, cast indexes)
          .diff(table.getFields());
      default: throw "assert";
    });
  }

  public function updateSchema<Row:{}>(table:TableInfo<Row>, changes:Array<SchemaChange>):Promise<Noise>
    return Promise.inSequence([
      for (change in Format.alterTable(table, this, changes))
        query(change)
    ]);

}

private abstract ResultSet(NativeResultSet) from NativeResultSet {
  public function row(): Option<NativeRow>
    return switch this.fetch_row() {
      case null: None;
      case v: Some(#if php7 v #else cast php.Lib.toHaxeArray(v) #end);
    }

  public function fields(): Iterable<NativeFieldInfo>
    #if php7 return this.fetch_fields();
    #else return (cast php.Lib.toHaxeArray(this.fetch_fields()): Array<NativeFieldInfo>); #end

  public function iterator()
    return nestedIterator();

  public function nestedIterator(nest = false) {
    var current;
    var fields = fields();
    return {
      hasNext: function() {
        return switch row() {
          case None: false;
          case Some(v):
            current = v;
            true;
        }
      },
      next: function() {
        var res: DynamicAccess<Any> = {};
        var target = res;
        var i = 0;
        for (field in fields) {
          if (nest) target =
            if (!res.exists(field.table)) res[field.table] = {}
            else res[field.table];
          var value = current[i++];
          target[field.name] = processField(field, value);
        }
        return cast res;
      }
    }
  }

  function parseGeo(buffer: BytesInput): geojson.Point {
    buffer.bigEndian = buffer.readByte() == 0;
    return switch buffer.readInt32() {
      case 1:
        var y = buffer.readDouble(), x = buffer.readDouble();
        new geojson.Point(x, y);
      case v: throw 'GeoJson type $v not supported';
    }
  }

  function processField(field: NativeFieldInfo, value: Any): Any {
    if (value == null) return null;
    return switch field.type {
      case TINYINT:
        value == '1';
      case INTEGER | SMALLINT | BIGINT | MEDIUMINT:
        Std.parseInt(value);
      case FLOAT:
        Std.parseFloat(value);
      case DATETIME:
        Date.fromString(value);
      case BLOB:
        Bytes.ofString(value);
      case GEOMETRY:
        parseGeo(new BytesInput(Bytes.ofString(value), 4));
      default: value;
    }
  }
}

@:native('mysqli')
private extern class NativeConnection {
  public function new(host: String, user: String, password: String, database: String, ?port: Int);
  public function real_escape_string(input: String): String;
  public function query(query: String): NativeResult;
  public var insert_id: Int;
  public var affected_rows: Int;
  public var connect_error: String;
  public var connect_errno: Int;
  public var errno: Int;
  public var error: String;
}

private typedef NativeResult = EitherType<Bool, NativeResultSet>;
private typedef NativeRow = #if php7 php.NativeIndexedArray<Any> #else php.NativeArray #end;

private extern class NativeResultSet {
  public function fetch_row(): NativeRow;
  public function fetch_fields(): #if php7 php.NativeIndexedArray<NativeFieldInfo> #else php.NativeArray #end;
}

private typedef NativeFieldInfo = {
  public var name: String; //	The name of the column
  public var orgname: String; //	Original column name if an alias was specified
  public var table: String; //	The name of the table this field belongs to (if not calculated)
  public var orgtable: String; //	Original table name if an alias was specified
  public var max_length: Int; //	The maximum width of the field for the result set.
  public var length: Int; //	The width of the field, in bytes, as specified in the table definition. Note that this number (bytes) might differ from your table definition value (characters), depending on the character set you use. For example, the character set utf8 has 3 bytes per character, so varchar(10) will return a length of 30 for utf8 (10*3), but return 10 for latin1 (10*1).
  public var charsetnr: Int; //	The character set number (id) for the field.
  public var flags: Int; //	An integer representing the bit-flags for the field.
  public var type: NativeFieldType; //	The data type used for this field
  public var decimals: Int; //	The number of decimals used (for integer fields)
}

@:enum
private abstract NativeFieldType(Int) {
  var DECIMAL = 0;
  var TINYINT = 1;
  var SMALLINT = 2;
  var INTEGER = 3;
  var FLOAT = 4;
  var DOUBLE = 5;
  var TIMESTAMP = 7;
  var BIGINT = 8;
  var MEDIUMINT = 9;
  var DATE = 10;
  var TIME = 11;
  var DATETIME = 12;
  var YEAR = 13;
  //var DATE = 14;
  var BIT = 16;
  //var DECIMAL = 246;
  var ENUM = 247;
  var SET = 248;
  var TINYBLOB = 249;
  var MEDIUMBLOB = 250;
  var LONGBLOB = 251;
  var BLOB = 252;
  var VARCHAR = 253;
  var CHAR = 254;
  var GEOMETRY = 255;
}<|MERGE_RESOLUTION|>--- conflicted
+++ resolved
@@ -63,13 +63,8 @@
 
   public function createTable<Row:{}>(table:TableInfo<Row>):Promise<Noise>
     return query(Format.createTable(table, this));
-<<<<<<< HEAD
-
-  public function selectAll<A:{}>(t:Target<A, Db>, ?c:Condition, ?limit:Limit, ?orderBy:OrderBy<A>):RealStream<A>
-=======
   
   public function selectAll<A:{}>(t:Target<A, Db>, ?s:Selection<A>, ?c:Condition, ?limit:Limit, ?orderBy:OrderBy<A>):RealStream<A>
->>>>>>> 3c36171c
     return Stream.promise(
       query(Format.selectAll(t, s, c, this, limit, orderBy)).next(function (result: ResultSet)
         return Stream.ofIterator(result.nestedIterator(
