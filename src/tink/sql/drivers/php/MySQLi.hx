--- conflicted
+++ resolved
@@ -75,15 +75,9 @@
     return query(Format.countAll(t, c, this)).next(function (result: NativeResultSet) {
       return Std.parseInt(result.fetch_row()[0]);
     });
-<<<<<<< HEAD
-
-  public function insert<Row:{}>(table:TableInfo<Row>, items:Array<Insert<Row>>):Promise<Id<Row>>
-    return query(Format.insert(table, items, this)).next(function (_)
-=======
-  
+
   public function insert<Row:{}>(table:TableInfo<Row>, items:Array<Insert<Row>>, ?options):Promise<Id<Row>>
     return query(Format.insert(table, items, this, options)).next(function (_)
->>>>>>> e7036185
       return new Id(cnx.insert_id)
     );
 
