--- conflicted
+++ resolved
@@ -22,15 +22,11 @@
     loadFixture('init');
     Runner.run(TestBatch.make([
       new TypeTest(driver, db),
-<<<<<<< HEAD
+      new SelectTest(driver, db),
       #if nodejs
       new FormatTest(driver, db),
       new StringTest(driver, db),
       #end
-=======
-      new SelectTest(driver, db),
-      #if nodejs new FormatTest(driver, db), #end
->>>>>>> 3c36171c
       new GeometryTest(driver, db),
       new ExprTest(driver, db),
       new Run(driver, db),
